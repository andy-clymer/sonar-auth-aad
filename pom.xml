<project xmlns:xsi="http://www.w3.org/2001/XMLSchema-instance" xmlns="http://maven.apache.org/POM/4.0.0"
         xsi:schemaLocation="http://maven.apache.org/POM/4.0.0 http://maven.apache.org/xsd/maven-4.0.0.xsd">
<<<<<<< HEAD
  <modelVersion>4.0.0</modelVersion>
  <groupId>org.almrangers.auth.aad</groupId>
  <artifactId>sonar-auth-aad-plugin</artifactId>
  <version>1.1-SNAPSHOT</version>
  <name>Azure Active Directory (AAD) Authentication Plug-in for SonarQube</name>
  <description>This plug-in enables Azure Active Directory (AAD) users to automatically be sign up (a login is created
    if they don’t have one already) and authenticated on a SonarQube server.
  </description>
  <inceptionYear>2016</inceptionYear>
  <packaging>sonar-plugin</packaging>
  <organization>
    <name>Visual Studio ALM Rangers</name>
    <url>https://aka.ms/vsarblog</url>
  </organization>
  <issueManagement>
    <system>GitHub Issues</system>
    <url>https://github.com/SonarQubeCommunity/sonar-auth-aad/issues</url>
  </issueManagement>
  <scm>
    <url>https://github.com/SonarQubeCommunity/sonar-auth-aad</url>
    <tag>HEAD</tag>
  </scm>
  <properties>
    <project.build.sourceEncoding>UTF-8</project.build.sourceEncoding>
    <maven.compiler.source>1.7</maven.compiler.source>
    <maven.compiler.target>1.7</maven.compiler.target>
  </properties>
  <developers>
    <developer>
      <id>hkamel</id>
      <name>Hosam Kamel</name>
      <organization>Microsoft</organization>
    </developer>
  </developers>
  <dependencies>
    <dependency>
      <groupId>org.sonarsource.sonarqube</groupId>
      <artifactId>sonar-plugin-api</artifactId>
      <version>5.4</version>
      <scope>provided</scope>
    </dependency>
    <dependency>
      <groupId>javax.servlet</groupId>
      <artifactId>javax.servlet-api</artifactId>
      <version>3.0.1</version>
      <scope>provided</scope>
    </dependency>
    <dependency>
      <groupId>com.microsoft.azure</groupId>
      <artifactId>adal4j</artifactId>
      <version>1.1.2</version>
    </dependency>
  </dependencies>
  <build>
    <plugins>
      <plugin>
        <groupId>org.sonarsource.sonar-packaging-maven-plugin</groupId>
        <artifactId>sonar-packaging-maven-plugin</artifactId>
        <version>1.15</version>
        <extensions>true</extensions>
        <configuration>
          <pluginClass>org.almrangers.auth.aad.AuthAadPlugin</pluginClass>
        </configuration>
      </plugin>
    </plugins>
  </build>
=======
    <modelVersion>4.0.0</modelVersion>
    <groupId>org.almrangers.auth.aad</groupId>
    <artifactId>sonar-auth-aad-plugin</artifactId>
    <version>2.0-SNAPSHOT</version>
    <name>Azure Active Directory (AAD) Authentication Plug-in for SonarQube</name>
    <description>This plug-in enables Azure Active Directory (AAD) users to automatically be sign up (a login is created
        if they don’t have one already) and authenticated on a SonarQube server.
    </description>
    <inceptionYear>2016</inceptionYear>
    <packaging>sonar-plugin</packaging>
    <organization>
        <name>Visual Studio ALM Rangers</name>
        <url>https://aka.ms/vsarblog</url>
    </organization>
    <licenses>
        <license>
            <name>The MIT License (MIT)</name>
            <url>http://www.opensource.org/licenses/mit-license.php</url>
            <distribution>repo</distribution>
        </license>
    </licenses>
    <issueManagement>
        <system>GitHub Issues</system>
        <url>https://github.com/SonarQubeCommunity/sonar-auth-aad/issues</url>
    </issueManagement>
    <scm>
        <url>https://github.com/SonarQubeCommunity/sonar-auth-aad</url>
        <tag>HEAD</tag>
    </scm>
    <properties>
        <project.build.sourceEncoding>UTF-8</project.build.sourceEncoding>
        <maven.compiler.source>1.7</maven.compiler.source>
        <maven.compiler.target>1.7</maven.compiler.target>
    </properties>
    <developers>
        <developer>
            <id>hkamel</id>
            <name>Hosam Kamel</name>
            <organization>Microsoft</organization>
        </developer>
    </developers>
    <dependencies>
        <dependency>
            <groupId>org.sonarsource.sonarqube</groupId>
            <artifactId>sonar-plugin-api</artifactId>
            <version>5.5-RC1</version>
            <scope>provided</scope>
        </dependency>
        <dependency>
            <groupId>javax.servlet</groupId>
            <artifactId>javax.servlet-api</artifactId>
            <version>3.0.1</version>
        </dependency>
        <dependency>
            <groupId>com.microsoft.azure</groupId>
            <artifactId>adal4j</artifactId>
            <version>1.1.2</version>
        </dependency>
        <dependency>
            <groupId>org.json</groupId>
            <artifactId>json</artifactId>
            <version>20160212</version>
        </dependency>
        <dependency>
            <groupId>org.slf4j</groupId>
            <artifactId>slf4j-log4j12</artifactId>
            <version>1.7.5</version>
            <scope>provided</scope>
        </dependency>
    </dependencies>
    <build>
        <plugins>
            <plugin>
                <groupId>org.sonarsource.sonar-packaging-maven-plugin</groupId>
                <artifactId>sonar-packaging-maven-plugin</artifactId>
                <version>1.15</version>
                <extensions>true</extensions>
                <configuration>
                    <pluginClass>org.almrangers.auth.aad.AuthAadPlugin</pluginClass>
                </configuration>
            </plugin>
        </plugins>
    </build>
>>>>>>> 249d5746
</project><|MERGE_RESOLUTION|>--- conflicted
+++ resolved
@@ -1,102 +1,25 @@
 <project xmlns:xsi="http://www.w3.org/2001/XMLSchema-instance" xmlns="http://maven.apache.org/POM/4.0.0"
          xsi:schemaLocation="http://maven.apache.org/POM/4.0.0 http://maven.apache.org/xsd/maven-4.0.0.xsd">
-<<<<<<< HEAD
-  <modelVersion>4.0.0</modelVersion>
-  <groupId>org.almrangers.auth.aad</groupId>
-  <artifactId>sonar-auth-aad-plugin</artifactId>
-  <version>1.1-SNAPSHOT</version>
-  <name>Azure Active Directory (AAD) Authentication Plug-in for SonarQube</name>
-  <description>This plug-in enables Azure Active Directory (AAD) users to automatically be sign up (a login is created
-    if they don’t have one already) and authenticated on a SonarQube server.
-  </description>
-  <inceptionYear>2016</inceptionYear>
-  <packaging>sonar-plugin</packaging>
-  <organization>
-    <name>Visual Studio ALM Rangers</name>
-    <url>https://aka.ms/vsarblog</url>
-  </organization>
-  <issueManagement>
-    <system>GitHub Issues</system>
-    <url>https://github.com/SonarQubeCommunity/sonar-auth-aad/issues</url>
-  </issueManagement>
-  <scm>
-    <url>https://github.com/SonarQubeCommunity/sonar-auth-aad</url>
-    <tag>HEAD</tag>
-  </scm>
-  <properties>
-    <project.build.sourceEncoding>UTF-8</project.build.sourceEncoding>
-    <maven.compiler.source>1.7</maven.compiler.source>
-    <maven.compiler.target>1.7</maven.compiler.target>
-  </properties>
-  <developers>
-    <developer>
-      <id>hkamel</id>
-      <name>Hosam Kamel</name>
-      <organization>Microsoft</organization>
-    </developer>
-  </developers>
-  <dependencies>
-    <dependency>
-      <groupId>org.sonarsource.sonarqube</groupId>
-      <artifactId>sonar-plugin-api</artifactId>
-      <version>5.4</version>
-      <scope>provided</scope>
-    </dependency>
-    <dependency>
-      <groupId>javax.servlet</groupId>
-      <artifactId>javax.servlet-api</artifactId>
-      <version>3.0.1</version>
-      <scope>provided</scope>
-    </dependency>
-    <dependency>
-      <groupId>com.microsoft.azure</groupId>
-      <artifactId>adal4j</artifactId>
-      <version>1.1.2</version>
-    </dependency>
-  </dependencies>
-  <build>
-    <plugins>
-      <plugin>
-        <groupId>org.sonarsource.sonar-packaging-maven-plugin</groupId>
-        <artifactId>sonar-packaging-maven-plugin</artifactId>
-        <version>1.15</version>
-        <extensions>true</extensions>
-        <configuration>
-          <pluginClass>org.almrangers.auth.aad.AuthAadPlugin</pluginClass>
-        </configuration>
-      </plugin>
-    </plugins>
-  </build>
-=======
     <modelVersion>4.0.0</modelVersion>
     <groupId>org.almrangers.auth.aad</groupId>
     <artifactId>sonar-auth-aad-plugin</artifactId>
-    <version>2.0-SNAPSHOT</version>
+    <version>1.1-SNAPSHOT</version>
     <name>Azure Active Directory (AAD) Authentication Plug-in for SonarQube</name>
-    <description>This plug-in enables Azure Active Directory (AAD) users to automatically be sign up (a login is created
-        if they don’t have one already) and authenticated on a SonarQube server.
-    </description>
+    <description>This plug-in enables Azure Active Directory (AAD) users to automatically be sign up (a login is created if they don’t have one already) and authenticated on a SonarQube server.</description>
     <inceptionYear>2016</inceptionYear>
     <packaging>sonar-plugin</packaging>
     <organization>
         <name>Visual Studio ALM Rangers</name>
         <url>https://aka.ms/vsarblog</url>
     </organization>
-    <licenses>
-        <license>
-            <name>The MIT License (MIT)</name>
-            <url>http://www.opensource.org/licenses/mit-license.php</url>
-            <distribution>repo</distribution>
-        </license>
-    </licenses>
     <issueManagement>
         <system>GitHub Issues</system>
         <url>https://github.com/SonarQubeCommunity/sonar-auth-aad/issues</url>
     </issueManagement>
-    <scm>
-        <url>https://github.com/SonarQubeCommunity/sonar-auth-aad</url>
-        <tag>HEAD</tag>
-    </scm>
+     <scm>    
+    <url>https://github.com/SonarQubeCommunity/sonar-auth-aad</url>
+    <tag>HEAD</tag>
+  </scm>
     <properties>
         <project.build.sourceEncoding>UTF-8</project.build.sourceEncoding>
         <maven.compiler.source>1.7</maven.compiler.source>
@@ -113,43 +36,32 @@
         <dependency>
             <groupId>org.sonarsource.sonarqube</groupId>
             <artifactId>sonar-plugin-api</artifactId>
-            <version>5.5-RC1</version>
+            <version>5.4</version>
             <scope>provided</scope>
         </dependency>
         <dependency>
             <groupId>javax.servlet</groupId>
             <artifactId>javax.servlet-api</artifactId>
             <version>3.0.1</version>
+            <scope>provided</scope>
         </dependency>
         <dependency>
             <groupId>com.microsoft.azure</groupId>
             <artifactId>adal4j</artifactId>
             <version>1.1.2</version>
         </dependency>
-        <dependency>
-            <groupId>org.json</groupId>
-            <artifactId>json</artifactId>
-            <version>20160212</version>
-        </dependency>
-        <dependency>
-            <groupId>org.slf4j</groupId>
-            <artifactId>slf4j-log4j12</artifactId>
-            <version>1.7.5</version>
-            <scope>provided</scope>
-        </dependency>
     </dependencies>
-    <build>
-        <plugins>
-            <plugin>
-                <groupId>org.sonarsource.sonar-packaging-maven-plugin</groupId>
-                <artifactId>sonar-packaging-maven-plugin</artifactId>
-                <version>1.15</version>
-                <extensions>true</extensions>
-                <configuration>
-                    <pluginClass>org.almrangers.auth.aad.AuthAadPlugin</pluginClass>
-                </configuration>
-            </plugin>
-        </plugins>
-    </build>
->>>>>>> 249d5746
+  <build>
+    <plugins>
+      <plugin>
+        <groupId>org.sonarsource.sonar-packaging-maven-plugin</groupId>
+        <artifactId>sonar-packaging-maven-plugin</artifactId>
+        <version>1.15</version>
+        <extensions>true</extensions>
+        <configuration>
+          <pluginClass>org.almrangers.auth.aad.AuthAadPlugin</pluginClass>
+        </configuration>
+      </plugin>
+    </plugins>
+  </build>
 </project>