<project xmlns:xsi="http://www.w3.org/2001/XMLSchema-instance" xmlns="http://maven.apache.org/POM/4.0.0"
         xsi:schemaLocation="http://maven.apache.org/POM/4.0.0 http://maven.apache.org/xsd/maven-4.0.0.xsd">
    <modelVersion>4.0.0</modelVersion>
    <groupId>org.almrangers.auth.aad</groupId>
    <artifactId>sonar-auth-aad-plugin</artifactId>
<<<<<<< HEAD
    <version>2.0-SNAPSHOT</version>
=======
    <version>1.1-SNAPSHOT</version>
>>>>>>> fff5bf19
    <name>Azure Active Directory (AAD) Authentication Plug-in for SonarQube</name>
    <description>This plug-in enables Azure Active Directory (AAD) users to automatically be sign up (a login is created if they don’t have one already) and authenticated on a SonarQube server.</description>
    <inceptionYear>2016</inceptionYear>
    <packaging>sonar-plugin</packaging>
    <organization>
        <name>Visual Studio ALM Rangers</name>
        <url>https://aka.ms/vsarblog</url>
    </organization>
    <parent>
        <groupId>org.sonarsource.parent</groupId>
        <artifactId>parent</artifactId>
        <version>28</version>
    </parent>
    <issueManagement>
        <system>GitHub Issues</system>
        <url>https://github.com/SonarQubeCommunity/sonar-auth-aad/issues</url>
    </issueManagement>
     <scm>    
    <url>https://github.com/SonarQubeCommunity/sonar-auth-aad</url>
    <tag>HEAD</tag>
  </scm>
    <properties>
        <project.build.sourceEncoding>UTF-8</project.build.sourceEncoding>
        <maven.compiler.source>1.7</maven.compiler.source>
        <maven.compiler.target>1.7</maven.compiler.target>
    </properties>
    <developers>
        <developer>
            <id>hkamel</id>
            <name>Hosam Kamel</name>
            <organization>Microsoft</organization>
        </developer>
    </developers>
    <dependencies>
        <dependency>
            <groupId>org.sonarsource.sonarqube</groupId>
            <artifactId>sonar-plugin-api</artifactId>
            <version>5.5-SNAPSHOT</version>
            <scope>provided</scope>
        </dependency>
        <dependency>
            <groupId>javax.servlet</groupId>
            <artifactId>javax.servlet-api</artifactId>
            <version>3.0.1</version>
            <scope>provided</scope>
        </dependency>
        <dependency>
            <groupId>com.microsoft.azure</groupId>
            <artifactId>adal4j</artifactId>
            <version>1.1.2</version>
        </dependency>
        <dependency>
            <groupId>org.slf4j</groupId>
            <artifactId>slf4j-log4j12</artifactId>
            <version>1.7.5</version>
            <scope>provided</scope>
        </dependency>
        <dependency>
            <groupId>org.apache.logging.log4j</groupId>
            <artifactId>log4j-api</artifactId>
            <version>2.5</version>
            <scope>provided</scope>
        </dependency>
        <dependency>
            <groupId>org.apache.logging.log4j</groupId>
            <artifactId>log4j-core</artifactId>
            <version>2.5</version>
            <scope>provided</scope>
        </dependency>
        <dependency>
            <groupId>org.json</groupId>
            <artifactId>json</artifactId>
            <version>20151123</version>
        </dependency>
    </dependencies>
  <build>
    <plugins>
      <plugin>
        <groupId>org.sonarsource.sonar-packaging-maven-plugin</groupId>
        <artifactId>sonar-packaging-maven-plugin</artifactId>
        <version>1.15</version>
        <extensions>true</extensions>
        <configuration>
          <pluginClass>org.almrangers.auth.aad.AuthAadPlugin</pluginClass>
        </configuration>
      </plugin>
    </plugins>
  </build>
</project><|MERGE_RESOLUTION|>--- conflicted
+++ resolved
@@ -3,11 +3,7 @@
     <modelVersion>4.0.0</modelVersion>
     <groupId>org.almrangers.auth.aad</groupId>
     <artifactId>sonar-auth-aad-plugin</artifactId>
-<<<<<<< HEAD
-    <version>2.0-SNAPSHOT</version>
-=======
     <version>1.1-SNAPSHOT</version>
->>>>>>> fff5bf19
     <name>Azure Active Directory (AAD) Authentication Plug-in for SonarQube</name>
     <description>This plug-in enables Azure Active Directory (AAD) users to automatically be sign up (a login is created if they don’t have one already) and authenticated on a SonarQube server.</description>
     <inceptionYear>2016</inceptionYear>
@@ -16,11 +12,6 @@
         <name>Visual Studio ALM Rangers</name>
         <url>https://aka.ms/vsarblog</url>
     </organization>
-    <parent>
-        <groupId>org.sonarsource.parent</groupId>
-        <artifactId>parent</artifactId>
-        <version>28</version>
-    </parent>
     <issueManagement>
         <system>GitHub Issues</system>
         <url>https://github.com/SonarQubeCommunity/sonar-auth-aad/issues</url>
@@ -45,7 +36,7 @@
         <dependency>
             <groupId>org.sonarsource.sonarqube</groupId>
             <artifactId>sonar-plugin-api</artifactId>
-            <version>5.5-SNAPSHOT</version>
+            <version>5.4</version>
             <scope>provided</scope>
         </dependency>
         <dependency>
@@ -58,29 +49,6 @@
             <groupId>com.microsoft.azure</groupId>
             <artifactId>adal4j</artifactId>
             <version>1.1.2</version>
-        </dependency>
-        <dependency>
-            <groupId>org.slf4j</groupId>
-            <artifactId>slf4j-log4j12</artifactId>
-            <version>1.7.5</version>
-            <scope>provided</scope>
-        </dependency>
-        <dependency>
-            <groupId>org.apache.logging.log4j</groupId>
-            <artifactId>log4j-api</artifactId>
-            <version>2.5</version>
-            <scope>provided</scope>
-        </dependency>
-        <dependency>
-            <groupId>org.apache.logging.log4j</groupId>
-            <artifactId>log4j-core</artifactId>
-            <version>2.5</version>
-            <scope>provided</scope>
-        </dependency>
-        <dependency>
-            <groupId>org.json</groupId>
-            <artifactId>json</artifactId>
-            <version>20151123</version>
         </dependency>
     </dependencies>
   <build>
